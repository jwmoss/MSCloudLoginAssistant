<#
.SYNOPSIS
    The Test-MSCloudLogin function is used to assist with logging in to various Microsoft Cloud services, such as Azure, SharePoint Online, and SharePoint PnP.
.EXAMPLE
    Test-MSCloudLogin -Platform AzureAD -Verbose
.EXAMPLE
    Test-MSCloudLogin -Platform PnP
.PARAMETER Platform
    The Platform parameter specifies which cloud service for which we are testing the login state. Possible values are Azure, AzureAD, SharePointOnline, ExchangeOnline, MSOnline, and PnP.
.NOTES
    Created & maintained by Brian Lalancette (@brianlala), 2019.
.LINK
    https://github.com/Microsoft/MSCloudLoginAssistant
#>

function Test-MSCloudLogin
{
    [CmdletBinding()]
    param
    (
        [Parameter(Mandatory=$true)]
        [ValidateSet("Azure","AzureAD","SharePointOnline","ExchangeOnline","SecurityComplianceCenter","MSOnline","PnP","MicrosoftTeams")]
        [System.String]
        $Platform,

        [Parameter()]
        [System.String]
        $ConnectionUrl,

        [Parameter()]
        [Alias("o365Credential")]
        [System.Management.Automation.PSCredential]
        $CloudCredential,

        [Parameter()]
        [Switch]
        $UseModernAuth
    )

    # If we specified the CloudCredential parameter then set the global o365Credential object to its value
    if ($null -ne $CloudCredential)
    {
        $Global:o365Credential = $CloudCredential
    }
    if($null -eq $Global:UseModernAuth){
        $Global:UseModernAuth = $UseModernAuth.IsPresent
    }
    switch ($Platform)
    {
        'Azure'
        {
            $testCmdlet = "Get-AzResource";
            $exceptionStringMFA = "AADSTS";
            $clientid = "1950a258-227b-4e31-a9cf-717495945fc2";
            $RessourceURI = "https://management.core.windows.net";
            $RedirectURI = "urn:ietf:wg:oauth:2.0:oob";
            $connectCmdlet = "Connect-AzAccount";
            $connectCmdletArgs = "-Credential `$Global:o365Credential";
            $connectCmdletMfaRetryArgs = "-AccessToken `$AuthToken -AccountId `$global:o365Credential.UserName";
            $variablePrefix = "az"
        }
        'AzureAD'
        {
            $testCmdlet = "Get-AzureADUser";
            $exceptionStringMFA = "AADSTS";
            $clientid = "1b730954-1685-4b74-9bfd-dac224a7b894";
            $RessourceURI = "https://graph.windows.net";
            $RedirectURI = "urn:ietf:wg:oauth:2.0:oob";
            $connectCmdlet = "Connect-AzureAD";
            $connectCmdletArgs = "-Credential `$Global:o365Credential";
            $connectCmdletMfaRetryArgs = "-AadAccessToken `$AuthToken -AccountId `$global:o365Credential.UserName"
            $variablePrefix = "aad"
        }
        'SharePointOnline'
        {
            if ([string]::IsNullOrEmpty($ConnectionUrl))
            {
                $Global:spoAdminUrl = Get-SPOAdminUrl;
            }
            else
            {
                $Global:spoAdminUrl = $ConnectionUrl
            }
            $testCmdlet = "Get-SPOSite";
            $exceptionStringMFA = "sign-in name or password does not match one in the Microsoft account system";
            $clientid = "9bc3ab49-b65d-410a-85ad-de819febfddc";
            $RessourceURI = $Global:spoAdminUrl;
            $RedirectURI = "urn:ietf:wg:oauth:2.0:oob";
            $connectCmdlet = "Connect-SPOService";
            $connectCmdletArgs = "-Url $Global:spoAdminUrl -Credential `$Global:o365Credential";
            $connectCmdletMfaRetryArgs = $connectCmdletArgs.Replace("-Credential `$Global:o365Credential","");
            $variablePrefix = "spo"
        }
        'ExchangeOnline'
        {  
            $VerbosePreference = 'SilentlyContinue'
            $WarningPreference = "Continue"
            $clientid = "a0c73c16-a7e3-4564-9a95-2bdf47383716";
            $RessourceURI = "https://outlook.office365.com";
            $RedirectURI = "urn:ietf:wg:oauth:2.0:oob";
            $ClosedOrBrokenSessions = Get-PSSession -ErrorAction SilentlyContinue | Where-Object -FilterScript { $_.State -ne 'Opened' }
            if ($ClosedOrBrokenSessions)
            {
                Write-Verbose -Message "Found Existing Unusable Session(s)."
                foreach ($SessionToBeClosed in $ClosedOrBrokenSessions)
                {
                    Write-Verbose -Message "Closing Session: $(($SessionToBeClosed).InstanceId)"
                    $SessionToBeClosed | Remove-PSSession
                }
            }

            $Global:OpenExchangeSession = Get-PSSession -Name 'ExchangeOnline' -ErrorAction SilentlyContinue | Where-Object -FilterScript { $_.State -eq 'Opened' }
            if ($null -eq $Global:OpenExchangeSession)
            {
                try
                {
                    $PowerShellConnections = Get-NetTCPConnection | Where-Object -FilterScript { $_.RemotePort -eq '443' -and $_.State -ne 'Established' }

                    while ($PowerShellConnections)
                    {
                        Write-Verbose -Message "This process is using the following connections in a non-Established state: $($PowerShellConnections | Out-String)"
                        Write-Verbose -Message "Waiting for closing connections to close..."
                        Get-PSSession -Name 'ExchangeOnline' -ErrorAction SilentlyContinue | Remove-PSSession
                        Start-Sleep -seconds 1
                        $CheckConnectionsWithoutKillingWhileLoop = Get-NetTCPConnection | Where-Object -FilterScript { $_.OwningProcess -eq $PID -and $_.RemotePort -eq '443' -and $_.State -ne 'Established' }
                        if (-not $CheckConnectionsWithoutKillingWhileLoop)
                        {
                            Write-Verbose -Message "Connections have closed.  Waiting 5 more seconds..."
                            Start-Sleep -seconds 5
                            $PowerShellConnections = Get-NetTCPConnection | Where-Object -FilterScript { $_.OwningProcess -eq $PID -and $_.RemotePort -eq '443' -and $_.State -ne 'Established' }
                        }
                    }

                    if ($Global:ExchangeOnlineSession.State -eq "Closed")
                    {
                        Remove-PSSession $Global:ExchangeOnlineSession
                        $Global:ExchangeOnlineSession = $null
                    }

                    while ($null -eq $Global:ExchangeOnlineSession)
                    {
                        Write-Verbose -Message "Creating new EXO Session"

                        try
                        {
                            $Global:ExchangeOnlineSession = New-PSSession -Name 'ExchangeOnline' -ConfigurationName Microsoft.Exchange -ConnectionUri https://outlook.office365.com/powershell-liveid/ -Credential $O365Credential -Authentication Basic -AllowRedirection -ErrorAction Stop
                        }
                        catch
                        {
                            try {
                                $AuthHeader = Get-AuthHeader -UserPrincipalName $Global:o365Credential.UserName -RessourceURI $RessourceURI -clientID $clientID -RedirectURI $RedirectURI
                                $Password = ConvertTo-SecureString -AsPlainText $AuthHeader -Force
                                $Ctoken = New-Object System.Management.Automation.PSCredential -ArgumentList $Global:o365Credential.UserName, $Password
                                $Global:ExchangeOnlineSession = New-PSSession -ConfigurationName Microsoft.Exchange `
                                -ConnectionUri https://outlook.office365.com/PowerShell-LiveId?BasicAuthToOAuthConversion=true `
                                -Credential $Ctoken `
                                -Authentication Basic `
                                -ErrorAction Stop `
                                -AllowRedirection
                                $Global:UseModernAuth = $True
                            }
                            catch {
                                if ($_ -like '*Connecting to remote server *Access is denied.*')
                                {
                                    Throw "The provided account doesn't have admin access to Exchange Online."
                                }
                            }
                            
                        }

                        if ($null -eq $Global:ExchangeOnlineSession)
                        {
                            Write-Warning "Exceeded max number of connections. Waiting 60 seconds"
                            Start-Sleep 60
                        }
                    }
                    if ($null -eq $Global:ExchangeOnlineModules)
                    {
                        Write-Verbose -Message "Importing all commands into the EXO Session"
                        $WarningPreference = 'silentlycontinue'
                        $Global:ExchangeOnlineModules = Import-PSSession $Global:ExchangeOnlineSession -AllowClobber
                        Import-Module $Global:ExchangeOnlineModules -Global | Out-Null
                    }
                }
                catch
                {
                    $ExceptionMessage = $_.Exception
                    $Error.Clear()
                    $VerbosePreference = 'SilentlyContinue'
                    if ($ExceptionMessage -imatch 'Please wait for [0-9]* seconds')
                    {
                        Write-Verbose -Message "Waiting for available runspace..."
                        [regex]$WaitTimePattern = 'Please wait for [0-9]* seconds'
                        $WaitTimePatternMatch = (($WaitTimePattern.Match($ExceptionMessage)).Value | Select-String -Pattern '[0-9]*' -AllMatches )
                        $WaitTimeInSeconds = ($WaitTimePatternMatch | ForEach-Object {$_.Matches} | Where-Object -FilterScript { $_.Value -NotLike $null }).Value
                        Write-Verbose -Message "Waiting for requested $WaitTimeInSeconds seconds..."
                        Start-Sleep -Seconds ($WaitTimeInSeconds + 1)
                        try
                        {
                            Write-Verbose -Message "Opening New ExchangeOnline Session."
                            $PowerShellConnections = Get-NetTCPConnection | Where-Object -FilterScript { $_.OwningProcess -eq $PID -and $_.RemotePort -eq '443' -and $_.State -ne 'Established' }
                            while ($PowerShellConnections)
                            {
                                Write-Verbose -Message "This process is using the following connections in a non-Established state: $($PowerShellConnections | Out-String)"
                                Write-Verbose -Message "Waiting for closing connections to close..."
                                Get-PSSession -Name 'ExchangeOnline' -ErrorAction SilentlyContinue | Remove-PSSession
                                Start-Sleep -seconds 1
                                $CheckConnectionsWithoutKillingWhileLoop = Get-NetTCPConnection | Where-Object -FilterScript { $_.OwningProcess -eq $PID -and $_.RemotePort -eq '443' -and $_.State -ne 'Established' }
                                if (-not $CheckConnectionsWithoutKillingWhileLoop)
                                {
                                    Write-Verbose -Message "Connections have closed.  Waiting 5 more seconds..."
                                    Start-Sleep -seconds 5
                                    $PowerShellConnections = Get-NetTCPConnection | Where-Object -FilterScript { $_.OwningProcess -eq $PID -and $_.RemotePort -eq '443' -and $_.State -ne 'Established' }
                                }
                            }
                            $VerbosePreference = 'SilentlyContinue'
                            $Global:ExchangeOnlineSession = $null
                            while (-not $Global:ExchangeOnlineSession)
                            {
                                try {
                                    $Global:ExchangeOnlineSession = New-PSSession -Name 'ExchangeOnline' -ConfigurationName Microsoft.Exchange -ConnectionUri https://outlook.office365.com/powershell-liveid/ -Credential $O365Credential -Authentication Basic -AllowRedirection -ErrorAction Stop
                                }
                                catch {
                                    $AuthHeader = Get-AuthHeader -UserPrincipalName $Global:o365Credential.UserName -RessourceURI $RessourceURI -clientID $clientID -RedirectURI $RedirectURI
                                    $Password = ConvertTo-SecureString -AsPlainText $AuthHeader -Force
                                    $Ctoken = New-Object System.Management.Automation.PSCredential -ArgumentList $Global:o365Credential.UserName, $Password
                                    $Global:ExchangeOnlineSession = New-PSSession -ConfigurationName Microsoft.Exchange `
                                    -ConnectionUri https://outlook.office365.com/PowerShell-LiveId?BasicAuthToOAuthConversion=true `
                                    -Credential $Ctoken `
                                    -Authentication Basic `
                                    -AllowRedirection `
                                    -ErrorAction SilentlyContinue
                                    $Global:UseModernAuth = $True
                                }
                                
                            }
                            $WarningPreference='silentlycontinue'
                            $Global:ExchangeOnlineModules = Import-PSSession $Global:ExchangeOnlineSession -AllowClobber -ErrorAction SilentlyContinue
                            $ExchangeOnlineModuleImport = Import-Module $ExchangeOnlineModules -Global -ErrorAction SilentlyContinue
                        }
                        catch
                        {
                            $VerbosePreference = 'SilentlyContinue'
                            $WarningPreference = "SilentlyContinue"
                            $Global:ExchangeOnlineSession = $null
                            Close-SessionsAndReturnError -ExceptionMessage $_.Exception
                            $Message = "Can't open Exchange Online session from Connect-ExchangeOnline"
                            New-Office365DSCLogEntry -Error $_ -Message $Message
                        }
                    }
                    else
                    {
                        Write-Verbose $_.Exception
                        $VerbosePreference = 'SilentlyContinue'
                        Get-PSSession -Name 'ExchangeOnline' -ErrorAction SilentlyContinue | Remove-PSSession
                        Write-Verbose -Message "Exchange Online connection failed."
                        Write-Verbose -Message "Waiting 60 seconds..."
                        Start-Sleep -Seconds 60
                        try
                        {
                            Write-Verbose -Message "Opening New ExchangeOnline Session."
                            $VerbosePreference = 'SilentlyContinue'
                            Get-PSSession -Name 'ExchangeOnline' -ErrorAction SilentlyContinue | Remove-PSSession -ErrorAction SilentlyContinue
                            $WarningPreference='silentlycontinue'
                            $Global:ExchangeOnlineSession = New-PSSession -Name 'ExchangeOnline' -ConfigurationName Microsoft.Exchange -ConnectionUri https://outlook.office365.com/powershell-liveid/ -Credential $O365Credential -Authentication Basic -AllowRedirection
                            $Global:ExchangeOnlineModules = Import-PSSession $Global:ExchangeOnlineSession -AllowClobber -ErrorAction SilentlyContinue
                            $ExchangeOnlineModuleImport = Import-Module $ExchangeOnlineModules -Global -ErrorAction SilentlyContinue
                        }
                        catch
                        {
                            $VerbosePreference = 'SilentlyContinue'
                            $WarningPreference = "SilentlyContinue"
                            $Global:ExchangeOnlineSession = $null
                            Close-SessionsAndReturnError -ExceptionMessage $_.Exception
                        }
                    }
                }
            }
            else
            {
                Write-Verbose -Message "Using Existing ExchangeOnline Session."
                $Global:OpenExchangeSession = Get-PSSession -Name 'ExchangeOnline' -ErrorAction SilentlyContinue | Where-Object -FilterScript { $_.State -eq 'Opened' }
                $VerbosePreference = 'SilentlyContinue'
                $WarningPreference = "SilentlyContinue"
            }
            return
        }
        'SecurityComplianceCenter'
        {
            $WarningPreference='silentlycontinue'
            $Global:SessionSecurityCompliance = Get-PSSession | Where-Object{$_.ComputerName -like "*.ps.compliance.protection.outlook.com" -and $_.State -eq "Opened"}
            #Try Catch doesn't work even with $Global:ErrorActionPreference = "stop"
            if ($null -eq $Global:SessionSecurityCompliance)
            {
                try
                {
                    Write-Verbose -Message "Session to Security & Compliance no working session found, creating a new one"
                    $Global:SessionSecurityCompliance = New-PSSession -ConfigurationName "Microsoft.Exchange" `
                    -ConnectionUri https://ps.compliance.protection.outlook.com/powershell-liveid/ `
                    -Credential $O365Credential `
                    -Authentication Basic `
                    -ErrorAction Stop `
                    -AllowRedirection               
                }
                catch
                {
                    $clientid = "a0c73c16-a7e3-4564-9a95-2bdf47383716";
                    $RessourceURI = "https://ps.compliance.protection.outlook.com";
                    $RedirectURI = "urn:ietf:wg:oauth:2.0:oob";
                    $AuthHeader = Get-AuthHeader -UserPrincipalName $Global:o365Credential.UserName -RessourceURI $RessourceURI -clientID $clientID -RedirectURI $RedirectURI
                    $Password = ConvertTo-SecureString -AsPlainText $AuthHeader -Force
                    $Ctoken = New-Object System.Management.Automation.PSCredential -ArgumentList $Global:o365Credential.UserName, $Password
                    $Global:SessionSecurityCompliance = New-PSSession -ConfigurationName Microsoft.Exchange `
                    -ConnectionUri https://ps.compliance.protection.outlook.com/powershell-liveid?BasicAuthToOAuthConversion=true `
                    -Credential $Ctoken `
                    -Authentication Basic `
                    -AllowRedirection
                    $Global:UseModernAuth = $True
                }
            }
            else 
            {
                Write-Verbose -Message "Session to Security & Compliance already exists, re-using existing session"
            }
            $WarningPreference='silentlycontinue'
            if ($null -eq $Global:SCModule)
            {
                $Global:SCModule = Import-PSSession $Global:SessionSecurityCompliance  `
                        -ErrorAction SilentlyContinue `
                        -AllowClobber

                Import-Module $Global:SCModule -Global | Out-Null
            }
            return
        }
        'MSOnline'
        {
            $testCmdlet = "Get-MsolUser";
            $exceptionStringMFA = "AADSTS";
            $clientid = "1b730954-1685-4b74-9bfd-dac224a7b894";
            $RessourceURI = "https://graph.windows.net";
            $RedirectURI = "urn:ietf:wg:oauth:2.0:oob";
            $connectCmdlet = "Connect-MsolService";
            $connectCmdletArgs = "-Credential `$Global:o365Credential";
            $connectCmdletMfaRetryArgs = "-AdGraphAccessToken `$AuthToken";
            $variablePrefix = "msol"
        }
        'PnP'
        {
            if ([string]::IsNullOrEmpty($ConnectionUrl))
            {
                # If we haven't specified a ConnectionUrl, just make the connection URL central admin
                $Global:spoAdminUrl = Get-SPOAdminUrl;
                $Global:ConnectionUrl = $Global:spoAdminUrl
            }
            else
            {
                $Global:ConnectionUrl = $ConnectionUrl
            }
            Write-Verbose -Message "`$Global:ConnectionUrl is $Global:ConnectionUrl."
            $testCmdlet = "Get-PnPSite";
            $exceptionStringMFA = "sign-in name or password does not match one in the Microsoft account system";
            $clientid = "9bc3ab49-b65d-410a-85ad-de819febfddc";
            $RessourceURI = $Global:ConnectionUrl;
            $RedirectURI = "https://oauth.spops.microsoft.com/";
            $connectCmdlet = "Connect-PnPOnline";
            $connectCmdletArgs = "-Url `$Global:ConnectionUrl -Credentials `$Global:o365Credential";
            $connectCmdletMfaRetryArgs = "-AccessToken `$AuthToken";
            $variablePrefix = "pnp"
        }
        'MicrosoftTeams'
        {
            # Need to force-import this for some reason as of 1.0.0
            Import-Module MicrosoftTeams -Force
            $testCmdlet = "Get-Team";
            $exceptionStringMFA = "AADSTS";
            $clientid = "12128f48-ec9e-42f0-b203-ea49fb6af367";
            $RessourceURI = "https://graph.windows.net";
            $RedirectURI = "https://teamscmdlet.microsoft.com";
            $connectCmdlet = "Connect-MicrosoftTeams";
            $connectCmdletArgs = "-Credential `$Global:o365Credential";
            #$connectCmdletMfaRetryArgs = "-AadAccessToken `$AuthToken -AccountId `$Global:o365Credential.UserName";
            $connectCmdletMfaRetryArgs = "-AccountId `$Global:o365Credential.UserName";
            $variablePrefix = "teams"
        }
    }

    New-Variable -Name $variablePrefix"LoginSucceeded" -Value $false -Scope Global -Option AllScope -Force
    Write-Debug -Message `$$variablePrefix"LoginSucceeded is '$(Get-Variable -Name $($variablePrefix+"LoginSucceeded") -ValueOnly -Scope Global -ErrorAction SilentlyContinue)'."
    try
    {
        Write-Verbose -Message "Checking $Platform login..."
        # Run a simple command to check if we are logged in
        Write-Debug -Message "Running '$testCmdlet -ErrorAction Stop -WarningAction SilentlyContinue | Out-Null'"
        Invoke-Expression -Command "$testCmdlet -ErrorAction Stop -WarningAction SilentlyContinue | Out-Null"
        if ($? -eq $false)
        {
            throw
        }
        elseif ($Platform -eq "PnP")
        {
            $CurrentPnPConnection = (Get-PnPConnection).Url
            if ($ConnectionUrl -ne $CurrentPnPConnection)
            {
                throw "PnP requires you to reconnect to new location using $connectCmdlet"
            }
            else
            {
                Write-Verbose -Message "You are already logged in to $Platform."
            }
        }
        else
        {
            Write-Debug -Message "'$testCmdlet -ErrorAction Stop -WarningAction SilentlyContinue | Out-Null' succeeded."
            Write-Verbose -Message "You are already logged in to $Platform."
        }
    }
    catch
    {
        if ($_.Exception -like "*$connectCmdlet*" -or $_.Exception -like "*The access token expiry*")
        {
            Write-Debug -Message "Running '$testCmdlet' failed on initial attempt."
            try
            {
                # Prompt for Windows-style credentials if we don't already have a credential object
                if ($null -eq $Global:o365Credential)
                {
                    Write-Host -ForegroundColor Cyan " - Prompting for Microsoft Online credentials..."
                    $Global:o365Credential = Get-Credential -Message "Please enter your credentials for MS Online Services:"
                    if ($null -eq $Global:o365Credential)
                    {
                        throw "Microsoft Online credentials must be supplied."
                    }
                    Write-Verbose -Message "Will now attempt to use credential for '$($Global:o365Credential.UserName)'..."
                }
                if($_.Exception -like "*The access token expiry*")
                {
                    throw
                }
                if($Global:UseModernAuth -eq $True)
                {
                    throw
                }
                Write-Verbose -Message "Running '$connectCmdlet -ErrorAction Stop $connectCmdletArgs -ErrorVariable `$err | Out-Null'"
                Invoke-Expression -Command "$connectCmdlet -ErrorAction Stop $connectCmdletArgs -ErrorVariable `$err | Out-Null"
                if ($? -eq $false -or $err)
                {
                    throw
                }
                else
                {
                    New-Variable -Name $variablePrefix"LoginSucceeded" -Value $true -Scope Global -Option AllScope -Force
                    Write-Debug -Message `$$variablePrefix"LoginSucceeded is now '$(Get-Variable -Name $($variablePrefix+"LoginSucceeded") -ValueOnly -Scope Global -ErrorAction SilentlyContinue)'."
                }
            }
            catch
            {
                Write-Debug -Message "Login using '$connectCmdlet' and '$connectCmdletArgs' failed on initial attempt."
                if ($_.Exception -like "*User canceled authentication*")
                {
                    throw "User canceled authentication"
                }
                elseif ($_.Exception -like "*The user name or password is incorrect*" -or $_.Exception -like "*ID3242*")
                {
                    throw  "Bad credentials were supplied"
                }
                elseif ($_.Exception -like "*$exceptionStringMFA*" -or `
                        $_.Exception -like "*Sequence contains no elements*" -or `
                        ($_.Exception -like "*System.Reflection.TargetInvocationException: Exception has been thrown*" -and $Platform -eq "PNP") -or `
                        ($_.Exception -like "*or the web site does not support SharePoint Online credentials*" -and $Platform -eq "SharePointOnline") -or `
                        ($_.Exception -like "*The access token expiry*" -and $Platform -eq "Azure") -or `
                        $Global:UseModernAuth -eq $True)
                {
                    Write-Verbose -Message "The specified account is configured for Multi-Factor Authentication. Please re-enter your credentials."
                    Write-Host -ForegroundColor Green " - Prompting for credentials with MFA for $Platform"
                    try
                    {
                        Write-Debug -Message "Replacing connection parameters '$connectCmdletArgs' with '$connectCmdletMfaRetryArgs'..."
                        if($Platform -ne "SharePointOnline" -and $Platform -ne "MicrosoftTeams"){
                            $AuthHeader = Get-AuthHeader -UserPrincipalName $Global:o365Credential.UserName -RessourceURI $RessourceURI -clientID $clientID -RedirectURI $RedirectURI
                            $AuthToken = $AuthHeader.split(" ")[1]
                        }
                        Invoke-Expression -Command "$connectCmdlet -ErrorAction Stop $connectCmdletMfaRetryArgs | Out-Null"
                        if ($? -eq $false)
                        {
                            throw
                        }
                        else
                        {
                            New-Variable -Name $variablePrefix"LoginSucceeded" -Value $true -Scope Global -Option AllScope -Force
                            Write-Debug $variablePrefix"LoginSucceeded is now '$(Get-Variable -Name $($variablePrefix+"LoginSucceeded") -ValueOnly -Scope Global -ErrorAction SilentlyContinue)'."
                            $Global:UseModernAuth = $True
                        }
                    }
                    catch
                    {
                        Write-Debug -Message "Login using '$connectCmdlet' and '$connectCmdletMfaRetryArgs' failed."
                        Write-Host -ForegroundColor Red $_.Exception
                        throw $_
                    }
                }
                else
                {
                    Write-Host -ForegroundColor Red $_.Exception
                    throw $_
                }
            }
        }
        elseif ($_.Exception -like "*Unable to acquire token for tenant*")
        {
           Write-Host -ForegroundColor Red $_.Exception
        }
        elseif ($_.Exception -like "*null array*")
        {
            # Do nothing
        }
        elseif ($_.Exception -like "*$testCmdlet*")
        {
            # If the exception contains the name of the cmdlet we're trying to run, we probably don't have the required module installed yet
            Write-Error -Message "It appears you don't have the '$Platform' module installed, or it isn't loaded. Please install/load the module and try again."
        }
        elseif ($_.Exception -like "*this.Client.SubscriptionId*" -and $Platform -eq "Azure")
        {
            throw "It appears there are no Azure subscriptions associated with the account '$($Global:o365Credential.UserName)'."
        }
        else
        {
            Write-Host -ForegroundColor Red $_.Exception
        }
    }
    finally
    {
        if (Get-Variable -Name $variablePrefix"LoginSucceeded" -ValueOnly -Scope "Global")
        {
            Write-Verbose -Message " - Successfully logged in to $Platform."
            # Extra step needed if we're logging into Azure - in case we have multiple subs we need to prompt for one
            if ($Platform -eq "Azure")
            {
                [array]$subscriptions = Get-AzSubscription -WarningAction Continue
                # Prompt for a subscription in case we have more than one
                if ($subscriptions.Count -gt 1)
                {
                    Write-Host -ForegroundColor Cyan " - Prompting for Azure subscription..."
                    $Global:subscriptionDetails = Get-AzSubscription -WarningAction SilentlyContinue | Sort-Object Name | Out-GridView -Title "Select ONE subscription..." -PassThru
                    if ($null -eq $subscriptionDetails)
                    {
                        throw " - A subscription must be selected."
                    }
                    elseif ($subscriptionDetails.Count -gt 1)
                    {
                        throw " - Please select *only one* subscription."
                    }
                    Write-Host -ForegroundColor White " - Setting active subscription to '$($Global:subscriptionDetails.Name)'..."
                    Set-AzContext -Subscription $Global:subscriptionDetails.Id
                }
            }

        }
    }
}

function Get-SPOAdminUrl
{
    [CmdletBinding()]
    [OutputType([System.String])]
    param
    (
    )

    Write-Verbose -Message "Connection to Azure AD is required to automatically determine SharePoint Online admin URL..."
    Test-MSCloudLogin -Platform AzureAD
    Write-Verbose -Message "Getting SharePoint Online admin URL..."
    $defaultDomain = Get-AzureADDomain | Where-Object {$_.Name -like "*.onmicrosoft.com" -and $_.IsInitial -eq $true} # We don't use IsDefault here because the default could be a custom domain
    $tenantName = $defaultDomain[0].Name -replace ".onmicrosoft.com",""
    $spoAdminUrl = "https://$tenantName-admin.sharepoint.com"
    Write-Verbose -Message "SharePoint Online admin URL is $spoAdminUrl"
    return $spoAdminUrl
}

function Get-AzureADDLL
{
    [CmdletBinding()]
    [OutputType([System.String])]
    param(
    )
    [array]$AzureADModules = Get-Module -ListAvailable | Where-Object{$_.name -eq "AzureAD" -or $_.name -eq "AzureADPreview"}
    if($AzureADModules.count -eq 0)
    {
        Throw "Can't find Azure AD DLL. Install the module manually 'Install-Module AzureAD'"
    }
    else
    {
        $AzureDLL = Join-Path (($AzureADModules | Sort-Object version -Descending | Select-Object -first 1).Path | split-Path) Microsoft.IdentityModel.Clients.ActiveDirectory.dll
        Return $AzureDLL
    }

}

function Get-TenantLoginEndPoint
{
    [CmdletBinding()]
    [OutputType([System.String])]
    Param(
        [Parameter(Mandatory = $True)]
        [System.String]
        $TenantName,
        [Parameter(Mandatory = $false)]
        [System.String]
        [ValidateSet('MicrosoftOnline','EvoSTS')]
        $LoginSource = "EvoSTS"
    )
    $TenantInfo = @{}
    if($LoginSource -eq "EvoSTS")
    {
        $webrequest = Invoke-WebRequest -Uri https://login.windows.net/$($TenantName)/.well-known/openid-configuration -UseBasicParsing
    }
    else {
        $webrequest = Invoke-WebRequest -Uri https://login.microsoftonline.com/$($TenantName)/.well-known/openid-configuration -UseBasicParsing
    }
    if($webrequest.StatusCode -eq 200){
<<<<<<< HEAD
        $TenantInfo = $webrequest.Content |ConvertFrom-Json
=======
        $webrequest.content.replace("{","").replace("}","").split(",") | ForEach-Object { if($_ -like '*:*'){ $TenantInfo[(($_.split(":")[0]).replace('"',''))]= ($_.substring($($_.split(":")[0]).length +1)).replace('"','') } }
>>>>>>> c98f1ffb
    }
    Return $TenantInfo
}

function New-ADALServiceInfo
{
    [CmdletBinding()]
    Param(
        [Parameter(Mandatory = $True)]
        [System.String]
        $TenantName,
        [Parameter(Mandatory = $True)]
        [System.String]
        $UserPrincipalName,
        [Parameter(Mandatory = $false)]
        [System.String]
        [ValidateSet('MicrosoftOnline','EvoSTS')]
        $LoginSource = "EvoSTS"
    )
    $AzureADDLL = Get-AzureADDLL
    if([string]::IsNullOrEmpty($AzureADDLL))
    {
        Throw "Can't find Azure AD DLL"
        Exit
    }
    else
    {
        $tMod = [System.Reflection.Assembly]::LoadFrom($AzureADDLL)
    }
    $TenantInfo = Get-TenantLoginEndPoint -TenantName $TenantName
    if([string]::IsNullOrEmpty($TenantInfo))
    {
        Throw "Can't find Tenant Login Endpoint"
        Exit
    }
    else
    {
        [string] $authority = $TenantInfo.authorization_endpoint
    }
    $PromptBehavior = [Microsoft.IdentityModel.Clients.ActiveDirectory.PromptBehavior]::Auto
    $Service=@{}
    $Service["authContext"] = New-Object "Microsoft.IdentityModel.Clients.ActiveDirectory.AuthenticationContext" -ArgumentList $authority   
    $Service["platformParam"] = New-Object "Microsoft.IdentityModel.Clients.ActiveDirectory.PlatformParameters" -ArgumentList $PromptBehavior
    $Service["userId"] = New-Object "Microsoft.IdentityModel.Clients.ActiveDirectory.UserIdentifier" -ArgumentList $UserPrincipalName, "OptionalDisplayableId"
    Return $Service
}

function Get-AuthHeader
{
    [CmdletBinding()]
    Param(
        [Parameter(Mandatory = $True)]
        [System.String]
        $UserPrincipalName,
        [Parameter(Mandatory = $True)]
        $RessourceURI,
        [Parameter(Mandatory = $True)]
        $clientId,
        [Parameter(Mandatory = $True)]
        [System.String]
        $RedirectURI
    )
    if($null -eq $Global:ADALServicePoint)
    {
        $TenantName = $UserPrincipalName.split("@")[1]
        $Global:ADALServicePoint = New-ADALServiceInfo -TenantName $TenantName -UserPrincipalName $UserPrincipalName
    }
    
    try{
        Write-Debug "Looking for a refresh token"
        $authResult = $Global:ADALServicePoint.authContext.AcquireTokenSilentAsync($RessourceURI, $clientId)
        if($null -eq $authResult.result)
        {
            Write-Debug "Creating a new Token"
            $authResult = $Global:ADALServicePoint.authContext.AcquireTokenAsync($RessourceURI, $clientId, $RedirectURI, $Global:ADALServicePoint.platformParam, $Global:ADALServicePoint.userId)
        }
        $AuthHeader=$authResult.result.CreateAuthorizationHeader()
        }
    catch{
        Throw "Can't create Authorization header"
    }
    Return $AuthHeader
}<|MERGE_RESOLUTION|>--- conflicted
+++ resolved
@@ -617,12 +617,9 @@
     else {
         $webrequest = Invoke-WebRequest -Uri https://login.microsoftonline.com/$($TenantName)/.well-known/openid-configuration -UseBasicParsing
     }
-    if($webrequest.StatusCode -eq 200){
-<<<<<<< HEAD
+    if ($webrequest.StatusCode -eq 200)
+    {
         $TenantInfo = $webrequest.Content |ConvertFrom-Json
-=======
-        $webrequest.content.replace("{","").replace("}","").split(",") | ForEach-Object { if($_ -like '*:*'){ $TenantInfo[(($_.split(":")[0]).replace('"',''))]= ($_.substring($($_.split(":")[0]).length +1)).replace('"','') } }
->>>>>>> c98f1ffb
     }
     Return $TenantInfo
 }
