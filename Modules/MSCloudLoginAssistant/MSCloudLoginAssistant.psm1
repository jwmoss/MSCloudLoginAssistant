--- conflicted
+++ resolved
@@ -158,21 +158,12 @@
                                 -ErrorAction Stop `
                                 -AllowRedirection
                                 $Global:UseModernAuth = $True
-<<<<<<< HEAD
                             }
                             catch {
                                 if ($_ -like '*Connecting to remote server *Access is denied.*')
                                 {
                                     Throw "The provided account doesn't have admin access to Exchange Online."
                                 }
-=======
-                            }
-                            catch {
-                                if ($_ -like '*Connecting to remote server *Access is denied.*')
-                            {
-                                Throw "The provided account doesn't have admin access to Exchange Online."
-                            }
->>>>>>> 7daf0d5f
                             }
                             
                         }
@@ -296,10 +287,7 @@
         }
         'SecurityComplianceCenter'
         {
-<<<<<<< HEAD
             $WarningPreference='silentlycontinue'
-=======
->>>>>>> 7daf0d5f
             $Global:SessionSecurityCompliance = Get-PSSession | Where-Object{$_.ComputerName -like "*.ps.compliance.protection.outlook.com" -and $_.State -eq "Opened"}
             #Try Catch doesn't work even with $Global:ErrorActionPreference = "stop"
             if ($null -eq $Global:SessionSecurityCompliance)
@@ -334,20 +322,15 @@
             {
                 Write-Verbose -Message "Session to Security & Compliance already exists, re-using existing session"
             }
-<<<<<<< HEAD
             $WarningPreference='silentlycontinue'
             if ($null -eq $Global:SCModule)
             {
                 $Global:SCModule = Import-PSSession $Global:SessionSecurityCompliance  `
                         -ErrorAction SilentlyContinue `
                         -AllowClobber
-=======
-            $Global:SCModule = Import-PSSession $Global:SessionSecurityCompliance  `
-                    -ErrorAction SilentlyContinue `
-                    -AllowClobber
->>>>>>> 7daf0d5f
-
-            Import-Module $Global:SCModule -Global | Out-Null
+
+                Import-Module $Global:SCModule -Global | Out-Null
+            }
             return
         }
         'MSOnline'
